<<<<<<< HEAD
#ifndef CORE_FRAMEWORK_TENSOR_H
#define CORE_FRAMEWORK_TENSOR_H

#include <string>
#include <vector>

#include "core/framework/allocator.h"
#include "core/framework/data_types.h"
#include "core/protobuf/onnx-ml.pb.h"

using namespace onnx;

namespace Lotus {
class TensorShape {
 public:
  TensorShape();

  TensorShape(const std::vector<int64_t>& dims);

  TensorShape(const TensorShape& p_other);

  // Return the dimension specified by <p_idx>.
  int64_t& operator[](int p_idx);

  // Return the dimension specified by <p_idx>.
  const int64_t& operator[](int p_idx) const;

  // Return the number of dimensions
  size_t DimensionCount() const { return m_dims.size(); }

  bool operator==(const TensorShape& p_other) const {
    return m_dims == p_other.m_dims;
  }

  bool operator!=(const TensorShape& p_other) const {
    return !(*this == p_other);
  }

  int64_t NumDimensions() const {
    return m_dims.size();
  }

  // Return the total number of elements.
  int64_t Size() const;

  // Return a new TensorShape of the dimensions from dimstart to dimend.
  TensorShape Slice(int p_dimstart, int p_dimend) const;

 private:
  // We use negative numbers for unknown symbolic dimension. Each negative
  // number represents a unique symbolic dimension.
  // InlinedVector<int64_t, 4> dims_;
  std::vector<int64_t> m_dims;
};

struct BufferDeleter {
  // TODO: we may need consider the lifetime of alloc carefully
  // The alloc_ here is the allocator that used to allocate the buffer
  // And need go with the unique_ptr together. If it is using our internal
  // allocator, it is ok as our allocators are global managed. But if it
  // is provide by user, user need to be very careful about it.
  // A weak_ptr may be a choice to reduce the impact, but that require to
  // change our current allocator mgr to use shared_ptr. Will revisit it
  // later.
  IAllocator* alloc_;
  BufferDeleter() : alloc_(nullptr) {}
  BufferDeleter(IAllocator* alloc)
      : alloc_(alloc) {}

  void operator()(void* p) const {
    if (alloc_)
      alloc_->Free(p);
  }
};

typedef std::unique_ptr<void, BufferDeleter> BufferUniquePtr;
typedef void* BufferNakedPtr;

/*
    We want to keep tensor as simple as possible, it is just a placeholder for a piece of memory, with additional shape information.
    Memory is managered by Executor / Workspace, so Tensor just use it, won't do any allocation / release 
    */
class Tensor {
  friend class TensorUtil;
  friend class MLValue;
  friend class ExecutionFrame;

 public:
  enum BufferStrategy {
    UNKNOWN,
    PREALLOCATEDBUFFER,
    OWNEDBUFFER
  };

  // Create an empty tensor with float type.
  // empty tensor is a tensor with 1-d shape (0,), and 0 elements.
  Tensor();
  // Create a empty tensor with given type
  Tensor(MLDataType p_type);
  // Create tensor with given type, shape, pre-allocate memory and allocator info.
  Tensor(MLDataType p_type, const TensorShape& p_shape, BufferNakedPtr p_data, const AllocatorInfo& alloc, const int64_t offset = 0);
  Tensor(MLDataType p_type, const TensorShape& p_shape, BufferUniquePtr p_data, const AllocatorInfo& alloc, const int64_t offset = 0);

  // Copy constructor and assign op will just pass the shape and memory reference to another tensor.
  // No deep clone / copy happened.
  Tensor(const Tensor& src);
  Tensor& ShallowCopy(const Tensor& other);

  Tensor(Tensor&& other);

  Tensor& operator=(Tensor&& other);

  // Returns the data type.
  MLDataType dtype() const { return dtype_; }

  // Returns the shape of the tensor.
  const TensorShape& shape() const { return shape_; }

  // Returns the location of the tensor's memory
  const AllocatorInfo& location() const { return alloc_info_; }

  template <typename T>
  T* mutable_data() {
    //Type check
    LOTUS_ENFORCE(DataTypeImpl::GetType<T>() == dtype_, "Tensor type mismatch.");
    return static_cast<T*>(
        static_cast<void*>(static_cast<char*>(GetRaw()) + byte_offset_));
  }

  template <typename T>
  const T* data() const {
    // Type check
    LOTUS_ENFORCE(DataTypeImpl::GetType<T>() == dtype_, "Tensor type mismatch.");
    return static_cast<const T*>(
        static_cast<void*>(static_cast<char*>(GetRaw()) + byte_offset_));
  }
  // More API methods.
 private:
  void Init(MLDataType p_type,
            const TensorShape& p_shape,
            BufferStrategy strategy,
            BufferNakedPtr p_raw_data,
            const AllocatorInfo& alloc,
            const int64_t offset = 0);

  void* GetRaw() const {
    switch (buffer_strategy_) {
      case PREALLOCATEDBUFFER:
        return p_naked_data_;
      case OWNEDBUFFER:
        return p_unique_data_.get();
      default:
        if (shape_.Size() == 0)  //empty tensor
          return nullptr;
        else
          LOTUS_THROW("Unknown buffer strategy!");
    }
  }

  BufferNakedPtr p_naked_data_;
  BufferUniquePtr p_unique_data_;
  BufferStrategy buffer_strategy_;

  TensorShape shape_;
  MLDataType dtype_;
  AllocatorInfo alloc_info_;
  int64_t byte_offset_;
};

}  // namespace Lotus

#endif  // CORE_FRAMEWORK_TENSOR_H
=======
#ifndef CORE_FRAMEWORK_TENSOR_H
#define CORE_FRAMEWORK_TENSOR_H

#include <string>
#include <vector>

#include "core/protobuf/onnx-ml.pb.h"
#include "core/framework/data_types.h"
#include "core/framework/allocator.h"

using namespace onnx;

namespace Lotus
{
    class TensorShape {

    public:
        TensorShape();

        TensorShape(const std::vector<int64_t>& dims);

        TensorShape(const TensorShape& p_other);

        // Return the dimension specified by <p_idx>.
        const int64_t operator[](int p_idx) const;

        bool operator==(const TensorShape& p_other) const {
            return m_dims == p_other.m_dims;
        }

        bool operator!=(const TensorShape& p_other) const {
            return !(*this == p_other);
        }

        const int64_t NumDimensions() const {
            return m_dims.size();
        }

        // Return the total number of elements.
        int64_t Size() const;

        // Return a new TensorShape of the dimensions from dimstart to dimend.
        TensorShape Slice(int p_dimstart, int p_dimend) const;

    private:
        // We use negative numbers for unknown symbolic dimension. Each negative
        // number represents a unique symbolic dimension.
        // InlinedVector<int64_t, 4> dims_;
        std::vector<int64_t> m_dims;
    };

    struct BufferDeleter 
    {
        // TODO: we may need consider the lifetime of alloc carefully
        // The alloc_ here is the allocator that used to allocate the buffer
        // And need go with the unique_ptr together. If it is using our internal
        // allocator, it is ok as our allocators are global managed. But if it
        // is provide by user, user need to be very careful about it.
        // A weak_ptr may be a choice to reduce the impact, but that require to 
        // change our current allocator mgr to use shared_ptr. Will revisit it
        // later.
        IAllocator* alloc_;
        BufferDeleter() : alloc_(nullptr) {}
        BufferDeleter(IAllocator* alloc)
            : alloc_(alloc) {}

        void operator()(void* p) const
        {
            if (alloc_)
                alloc_->Free(p);
        }
    };

    typedef std::unique_ptr<void, BufferDeleter> BufferUniquePtr;
    typedef void* BufferNakedPtr;

    /*
    We want to keep tensor as simple as possible, it is just a placeholder for a piece of memory, with additional shape information.
    Memory is managered by Executor / Workspace, so Tensor just use it, won't do any allocation / release 
    */
    class Tensor {
        friend class TensorUtil;
        friend class MLValue;
        friend class ExecutionFrame;
    public:

        enum BufferStrategy{
            UNKNOWN,
            PREALLOCATEDBUFFER,
            OWNEDBUFFER
        };

        // Create an empty tensor with float type.
        // empty tensor is a tensor with 1-d shape (0,), and 0 elements.
        Tensor();
        // Create a empty tensor with given type
        Tensor(MLDataType p_type);
        // Create tensor with given type, shape, pre-allocate memory and allocator info. 
        Tensor(MLDataType p_type, const TensorShape& p_shape, BufferNakedPtr p_data, const AllocatorInfo& alloc, const int64_t offset = 0);
        Tensor(MLDataType p_type, const TensorShape& p_shape, BufferUniquePtr p_data, const AllocatorInfo& alloc, const int64_t offset = 0);
        
        //Copy constructure and assign op will just pass the shape and memory reference to another tensor.
        //No deep clone / copy happened.
        Tensor(const Tensor& src);
        Tensor& ShallowCopy(const Tensor& other);

        Tensor(Tensor&& other);

        Tensor& operator=(Tensor&& other);

        // Returns the data type.
        MLDataType dtype() const { return dtype_; }

        // Returns the shape of the tensor.
        const TensorShape& shape() const { return shape_; }

        // Returns the location of the tensor's memory
        const AllocatorInfo& location() const { return alloc_info_; }

        template<typename T>
        T* mutable_data() 
        {
            //Type check
            LOTUS_ENFORCE(DataTypeImpl::GetType<T>() == dtype_, "Tensor type mismatch.");
            return static_cast<T*>(
                static_cast<void*>(static_cast<char*>(GetRaw()) + byte_offset_));
        }

        template<typename T>
        const T* data() const
        {
            //Type check
            LOTUS_ENFORCE(DataTypeImpl::GetType<T>() == dtype_, "Tensor type mismatch.");
            return static_cast<const T*>(
                static_cast<void*>(static_cast<char*>(GetRaw()) + byte_offset_));
        }
        // More API methods.
    private:

        void Init(MLDataType p_type, 
            const TensorShape& p_shape, 
            BufferStrategy strategy,
            BufferNakedPtr p_raw_data,
            const AllocatorInfo& alloc, 
            const int64_t offset = 0);

        void* GetRaw() const
        {
            switch (buffer_strategy_)
            {
            case PREALLOCATEDBUFFER:
                return p_naked_data_;
            case OWNEDBUFFER:
                return p_unique_data_.get();
            default:
                if (shape_.Size() == 0) //empty tensor
                    return nullptr;
                else
                    LOTUS_THROW("Unknown buffer strategy!");
            }
        }

        BufferNakedPtr p_naked_data_;
        BufferUniquePtr p_unique_data_;
        BufferStrategy buffer_strategy_;

        TensorShape shape_;
        MLDataType dtype_;
        AllocatorInfo alloc_info_;
        int64_t byte_offset_;
    };

}

#endif  // CORE_FRAMEWORK_TENSOR_H
>>>>>>> 82bd332b
<|MERGE_RESOLUTION|>--- conflicted
+++ resolved
@@ -1,177 +1,3 @@
-<<<<<<< HEAD
-#ifndef CORE_FRAMEWORK_TENSOR_H
-#define CORE_FRAMEWORK_TENSOR_H
-
-#include <string>
-#include <vector>
-
-#include "core/framework/allocator.h"
-#include "core/framework/data_types.h"
-#include "core/protobuf/onnx-ml.pb.h"
-
-using namespace onnx;
-
-namespace Lotus {
-class TensorShape {
- public:
-  TensorShape();
-
-  TensorShape(const std::vector<int64_t>& dims);
-
-  TensorShape(const TensorShape& p_other);
-
-  // Return the dimension specified by <p_idx>.
-  int64_t& operator[](int p_idx);
-
-  // Return the dimension specified by <p_idx>.
-  const int64_t& operator[](int p_idx) const;
-
-  // Return the number of dimensions
-  size_t DimensionCount() const { return m_dims.size(); }
-
-  bool operator==(const TensorShape& p_other) const {
-    return m_dims == p_other.m_dims;
-  }
-
-  bool operator!=(const TensorShape& p_other) const {
-    return !(*this == p_other);
-  }
-
-  int64_t NumDimensions() const {
-    return m_dims.size();
-  }
-
-  // Return the total number of elements.
-  int64_t Size() const;
-
-  // Return a new TensorShape of the dimensions from dimstart to dimend.
-  TensorShape Slice(int p_dimstart, int p_dimend) const;
-
- private:
-  // We use negative numbers for unknown symbolic dimension. Each negative
-  // number represents a unique symbolic dimension.
-  // InlinedVector<int64_t, 4> dims_;
-  std::vector<int64_t> m_dims;
-};
-
-struct BufferDeleter {
-  // TODO: we may need consider the lifetime of alloc carefully
-  // The alloc_ here is the allocator that used to allocate the buffer
-  // And need go with the unique_ptr together. If it is using our internal
-  // allocator, it is ok as our allocators are global managed. But if it
-  // is provide by user, user need to be very careful about it.
-  // A weak_ptr may be a choice to reduce the impact, but that require to
-  // change our current allocator mgr to use shared_ptr. Will revisit it
-  // later.
-  IAllocator* alloc_;
-  BufferDeleter() : alloc_(nullptr) {}
-  BufferDeleter(IAllocator* alloc)
-      : alloc_(alloc) {}
-
-  void operator()(void* p) const {
-    if (alloc_)
-      alloc_->Free(p);
-  }
-};
-
-typedef std::unique_ptr<void, BufferDeleter> BufferUniquePtr;
-typedef void* BufferNakedPtr;
-
-/*
-    We want to keep tensor as simple as possible, it is just a placeholder for a piece of memory, with additional shape information.
-    Memory is managered by Executor / Workspace, so Tensor just use it, won't do any allocation / release 
-    */
-class Tensor {
-  friend class TensorUtil;
-  friend class MLValue;
-  friend class ExecutionFrame;
-
- public:
-  enum BufferStrategy {
-    UNKNOWN,
-    PREALLOCATEDBUFFER,
-    OWNEDBUFFER
-  };
-
-  // Create an empty tensor with float type.
-  // empty tensor is a tensor with 1-d shape (0,), and 0 elements.
-  Tensor();
-  // Create a empty tensor with given type
-  Tensor(MLDataType p_type);
-  // Create tensor with given type, shape, pre-allocate memory and allocator info.
-  Tensor(MLDataType p_type, const TensorShape& p_shape, BufferNakedPtr p_data, const AllocatorInfo& alloc, const int64_t offset = 0);
-  Tensor(MLDataType p_type, const TensorShape& p_shape, BufferUniquePtr p_data, const AllocatorInfo& alloc, const int64_t offset = 0);
-
-  // Copy constructor and assign op will just pass the shape and memory reference to another tensor.
-  // No deep clone / copy happened.
-  Tensor(const Tensor& src);
-  Tensor& ShallowCopy(const Tensor& other);
-
-  Tensor(Tensor&& other);
-
-  Tensor& operator=(Tensor&& other);
-
-  // Returns the data type.
-  MLDataType dtype() const { return dtype_; }
-
-  // Returns the shape of the tensor.
-  const TensorShape& shape() const { return shape_; }
-
-  // Returns the location of the tensor's memory
-  const AllocatorInfo& location() const { return alloc_info_; }
-
-  template <typename T>
-  T* mutable_data() {
-    //Type check
-    LOTUS_ENFORCE(DataTypeImpl::GetType<T>() == dtype_, "Tensor type mismatch.");
-    return static_cast<T*>(
-        static_cast<void*>(static_cast<char*>(GetRaw()) + byte_offset_));
-  }
-
-  template <typename T>
-  const T* data() const {
-    // Type check
-    LOTUS_ENFORCE(DataTypeImpl::GetType<T>() == dtype_, "Tensor type mismatch.");
-    return static_cast<const T*>(
-        static_cast<void*>(static_cast<char*>(GetRaw()) + byte_offset_));
-  }
-  // More API methods.
- private:
-  void Init(MLDataType p_type,
-            const TensorShape& p_shape,
-            BufferStrategy strategy,
-            BufferNakedPtr p_raw_data,
-            const AllocatorInfo& alloc,
-            const int64_t offset = 0);
-
-  void* GetRaw() const {
-    switch (buffer_strategy_) {
-      case PREALLOCATEDBUFFER:
-        return p_naked_data_;
-      case OWNEDBUFFER:
-        return p_unique_data_.get();
-      default:
-        if (shape_.Size() == 0)  //empty tensor
-          return nullptr;
-        else
-          LOTUS_THROW("Unknown buffer strategy!");
-    }
-  }
-
-  BufferNakedPtr p_naked_data_;
-  BufferUniquePtr p_unique_data_;
-  BufferStrategy buffer_strategy_;
-
-  TensorShape shape_;
-  MLDataType dtype_;
-  AllocatorInfo alloc_info_;
-  int64_t byte_offset_;
-};
-
-}  // namespace Lotus
-
-#endif  // CORE_FRAMEWORK_TENSOR_H
-=======
 #ifndef CORE_FRAMEWORK_TENSOR_H
 #define CORE_FRAMEWORK_TENSOR_H
 
@@ -271,7 +97,7 @@
         Tensor(MLDataType p_type);
         // Create tensor with given type, shape, pre-allocate memory and allocator info. 
         Tensor(MLDataType p_type, const TensorShape& p_shape, BufferNakedPtr p_data, const AllocatorInfo& alloc, const int64_t offset = 0);
-        Tensor(MLDataType p_type, const TensorShape& p_shape, BufferUniquePtr p_data, const AllocatorInfo& alloc, const int64_t offset = 0);
+        Tensor(MLDataType p_type, const TensorShape& p_shape, BufferUniquePtr p_data, const AllocatorInfo& alloc, const int64_t offset = 0);
         
         //Copy constructure and assign op will just pass the shape and memory reference to another tensor.
         //No deep clone / copy happened.
@@ -295,7 +121,7 @@
         T* mutable_data() 
         {
             //Type check
-            LOTUS_ENFORCE(DataTypeImpl::GetType<T>() == dtype_, "Tensor type mismatch.");
+            LOTUS_ENFORCE(DataTypeImpl::GetType<T>() == dtype_, "Tensor type mismatch.");
             return static_cast<T*>(
                 static_cast<void*>(static_cast<char*>(GetRaw()) + byte_offset_));
         }
@@ -304,7 +130,7 @@
         const T* data() const
         {
             //Type check
-            LOTUS_ENFORCE(DataTypeImpl::GetType<T>() == dtype_, "Tensor type mismatch.");
+            LOTUS_ENFORCE(DataTypeImpl::GetType<T>() == dtype_, "Tensor type mismatch.");
             return static_cast<const T*>(
                 static_cast<void*>(static_cast<char*>(GetRaw()) + byte_offset_));
         }
@@ -336,15 +162,14 @@
 
         BufferNakedPtr p_naked_data_;
         BufferUniquePtr p_unique_data_;
-        BufferStrategy buffer_strategy_;
+        BufferStrategy buffer_strategy_;
 
         TensorShape shape_;
         MLDataType dtype_;
         AllocatorInfo alloc_info_;
-        int64_t byte_offset_;
+        int64_t byte_offset_;
     };
 
 }
 
-#endif  // CORE_FRAMEWORK_TENSOR_H
->>>>>>> 82bd332b
+#endif  // CORE_FRAMEWORK_TENSOR_H