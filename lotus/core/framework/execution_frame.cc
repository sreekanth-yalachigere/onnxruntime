#include "core/framework/execution_frame.h"
#include <sstream>
#include "core/framework/op_kernel.h"
#include "core/framework/session_state.h"

namespace Lotus {

ExecutionFrame::ExecutionFrame(const std::unordered_map<std::string, MLValue>& feeds,
                               const std::vector<std::string>& output_names,
                               const SessionState& session_state)
    : session_state_(session_state) {
  Init(session_state.GetGraph(), feeds, output_names);
  InitArenas();
}

Status ExecutionFrame::AllocateMLValueTensorSelfOwnBuffer(int mlvalue_index,
                                                          const MLDataType element_type,
                                                          const AllocatorInfo& location,
                                                          const TensorShape& shape) {
  LOTUS_ENFORCE(mlvalue_index >= 0 && mlvalue_index < all_values_.size());
  MLValue* p_mlvalue = &all_values_[mlvalue_index];
  return AllocateMLValueTensorSelfOwnBuffer(p_mlvalue, element_type, location, shape);
}

Status ExecutionFrame::AllocateMLValueTensorSelfOwnBuffer(MLValue* p_mlvalue,
                                                          const MLDataType element_type,
                                                          const AllocatorInfo& location,
                                                          const TensorShape& shape) {
  if (p_mlvalue->IsAllocated()) {
    return Status::OK();
  }

  IAllocator* alloc = GetArena(location);
  void* buffer = alloc->Alloc(element_type->Size() * shape.Size());
  Tensor* tensor = new Tensor(element_type,
                              shape,
                              std::move(BufferUniquePtr(buffer, BufferDeleter(alloc))),
                              location);
  p_mlvalue->Init(tensor,
                  DataTypeImpl::GetType<Tensor>(),
                  DataTypeImpl::GetType<Tensor>()->GetDeleteFunc());
  return Status::OK();
}

Status ExecutionFrame::AllocateTensorWithSelfOwnBuffer(const int index,
                                                       const MLDataType element_type,
                                                       const AllocatorInfo& location,
                                                       const TensorShape& shape) {
  LOTUS_ENFORCE(index >= 0 && index < node_values_.size());
  auto value = &all_values_[node_values_[index]];
  return AllocateMLValueTensorSelfOwnBuffer(value, element_type, location, shape);
}

Status ExecutionFrame::AllocateMLValueTensorPreAllocateBuffer(int mlvalue_index_to_allocate,
                                                              int mlvalue_index_reuse,
                                                              const MLDataType element_type,
                                                              const AllocatorInfo& location,
                                                              const TensorShape& shape) {
  LOTUS_ENFORCE(mlvalue_index_to_allocate >= 0 && mlvalue_index_to_allocate < all_values_.size());
  MLValue* p_mlvalue = &all_values_[mlvalue_index_to_allocate];

  LOTUS_ENFORCE(mlvalue_index_reuse >= 0 && mlvalue_index_reuse < all_values_.size());
  MLValue* p_mlvalue_reuse = &all_values_[mlvalue_index_reuse];

  Tensor* reuse_tensor = p_mlvalue_reuse->GetMutable<Tensor>();
  void* reuse_buffer = reuse_tensor->GetRaw();

  return AllocateTensorWithPreAllocateBufferHelper(p_mlvalue, reuse_buffer, element_type, location, shape);
}

Status ExecutionFrame::AllocateTensorWithPreAllocateBufferHelper(MLValue* p_mlvalue,
                                                                 void* pBuffer,
                                                                 const MLDataType element_type,
                                                                 const AllocatorInfo& location,
                                                                 const TensorShape& shape) {
  if (p_mlvalue->IsAllocated()) {
    return Common::Status::OK();
  }
  Tensor* tensor = new Tensor(element_type,
                              shape,
                              pBuffer,
                              location);
  p_mlvalue->Init(tensor,
                  DataTypeImpl::GetType<Tensor>(),
                  DataTypeImpl::GetType<Tensor>()->GetDeleteFunc());

  return Common::Status::OK();
}

Status ExecutionFrame::AllocateTensorWithPreAllocateBuffer(const int offset,
                                                           void* pBuffer,
                                                           const MLDataType element_type,
                                                           const AllocatorInfo& location,
                                                           const TensorShape& shape) {
  LOTUS_ENFORCE(offset >= 0 && offset < node_values_.size());
  auto value = &all_values_[node_values_[offset]];
  return AllocateTensorWithPreAllocateBufferHelper(value, pBuffer, element_type, location, shape);
}

void ExecutionFrame::Release(const int offset) {
  LOTUS_ENFORCE(offset >= 0 && offset < node_offsets_.size());
  all_values_[node_values_[offset]].Reset();
}

// This method is not thread safe!
Tensor* ExecutionFrame::get_or_create_tensor(int index, const TensorShape& shape) {
  LOTUS_ENFORCE(index >= 0 && index < node_values_.size());
  auto mlvalue_index = node_values_[index];
  LOTUS_ENFORCE(mlvalue_index >= 0 && mlvalue_index < all_values_.size());
  auto p_mlvalue = &all_values_[mlvalue_index];

  if (p_mlvalue->IsAllocated()) {
    // The tensor has already been allocated.
    // TODO: Check the size of the allocated tensor with given shape,
    // if they match each other, then return, else throw error.
    // TODO: type also needs to be checked and then use static_cast.
    Tensor* tensor = p_mlvalue->GetMutable<Tensor>();
    LOTUS_ENFORCE(tensor->shape() == shape);
    return tensor;
  } else {
    // It's not allocated, then allocate it with given shape and return.
    // TODO: at this point, we should already know the location and dtype
    // for the tensor, the graph should be able to tell us. But now graph
    // don't have it. So here hack to default as CPU and float.

    // perform allocation based on the allocation plan
    Status s = AllocateAsPerAllocationPlan(mlvalue_index, shape);
    LOTUS_ENFORCE(s.IsOK());
    return p_mlvalue->GetMutable<Tensor>();
  }
}

Common::Status ExecutionFrame::AllocateAsPerAllocationPlan(int mlvalue_index,
                                                           const TensorShape& shape) {
  const SequentialExecutionPlan* p_seq_exec_plan = session_state_.GetExecutionPlan();
  const auto& alloc_plan = p_seq_exec_plan->allocation_plan;
  LOTUS_ENFORCE(mlvalue_index >= 0 && mlvalue_index < alloc_plan.size());
  const auto& per_alloc_plan = alloc_plan[mlvalue_index];

  // TODO: both alloc_info and ml_data_type will be supplied by the allocation
  // plan later. This is a hack for now.
  auto alloc_info = AllocatorManager::Instance()->GetArena(CPU).Info();
  auto ml_data_type = DataTypeImpl::GetType<float>();

  AllocKind alloc_kind = per_alloc_plan.alloc_kind;
  switch (alloc_kind) {
    case AllocKind::kAllocate: {
      LOTUS_RETURN_IF_ERROR(AllocateMLValueTensorSelfOwnBuffer(mlvalue_index,
                                                               ml_data_type,
                                                               alloc_info,
                                                               shape));
      break;
    }
    case AllocKind::kReuse: {
      int reuse_mlvalue_index = per_alloc_plan.reused_buffer;
      LOTUS_RETURN_IF_ERROR(AllocateMLValueTensorPreAllocateBuffer(mlvalue_index,
                                                                   reuse_mlvalue_index,
                                                                   ml_data_type,
                                                                   alloc_info,
                                                                   shape));
      break;
    }
    default: {
      std::ostringstream ostr;
      ostr << "Invalid allocation kind: " << static_cast<std::underlying_type<AllocKind>::type>(alloc_kind);
      return Common::Status(Common::LOTUS, Common::FAIL, ostr.str());
    }
  }

  return Common::Status::OK();
}

void ExecutionFrame::Init(const LotusIR::Graph* graph,
                          const std::unordered_map<string, MLValue>& feeds,
                          const std::vector<string>& output_names) {
  LOTUS_ENFORCE(graph);

  //1. resize the node_offsets and all_value_ vector
  auto num_nodes = graph->NumberOfNodes();
  node_offsets_.resize(num_nodes);

  all_values_.resize(session_state_.GetMaxMLValueIdx() + 1);

  //2. handle feed in values
  for (auto it = feeds.begin(); it != feeds.end(); it++) {
    int index;
    Common::Status status = session_state_.GetMLValueIdx(it->first, &index);
    LOTUS_ENFORCE(status.IsOK());
    // we are sharing the underline tensor/object for MLValue
    all_values_[index] = it->second;
  }

<<<<<<< HEAD
  //3. Todo: handle the weights.
  for (const auto& entry : session_state_.GetInitializedTensors()) {
    auto mlvalue_index = entry.first;
    all_values_[mlvalue_index] = entry.second;  // this copy should be cheap
  }
=======
  //3. TODO: handle the weights.
>>>>>>> a2f3266c

  //4. set node args
  // TODO const_cast is needed due to the lack of a const iterator in the graph
  Graph* p_graph = const_cast<Graph*>(graph);

  for (auto node_it = p_graph->Nodes_begin(); node_it != p_graph->Nodes_end(); ++node_it) {
    auto node = *node_it;
    LOTUS_ENFORCE(node && node->Index() < node_offsets_.size());
    node_offsets_[node->Index()] = static_cast<int>(node_values_.size());
    auto& inputs = node->InputDefs();
    for (auto def : inputs) {
      SetupNodeArg(def);
    }
    auto& outputs = node->OutputDefs();
    for (auto def : outputs) {
      SetupNodeArg(def);
    }
  }

  //5. for outputs, we may limit the buffer strategy, for example,
  // output tensor should always use its own buffer. TBD
  UNUSED_PARAMETER(output_names);
}

void ExecutionFrame::SetupNodeArg(LotusIR::NodeArg* arg) {
  LOTUS_ENFORCE(arg);
  auto& name = arg->Name();
  int index;
  Common::Status status = session_state_.GetMLValueIdx(name, &index);
  LOTUS_ENFORCE(status.IsOK());
  node_values_.push_back(index);
}
}  // namespace Lotus<|MERGE_RESOLUTION|>--- conflicted
+++ resolved
@@ -190,15 +190,11 @@
     all_values_[index] = it->second;
   }
 
-<<<<<<< HEAD
-  //3. Todo: handle the weights.
+  //3. handle the weights.
   for (const auto& entry : session_state_.GetInitializedTensors()) {
     auto mlvalue_index = entry.first;
     all_values_[mlvalue_index] = entry.second;  // this copy should be cheap
   }
-=======
-  //3. TODO: handle the weights.
->>>>>>> a2f3266c
 
   //4. set node args
   // TODO const_cast is needed due to the lack of a const iterator in the graph
