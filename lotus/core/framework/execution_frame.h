#ifndef CORE_FRAMEWORK_EXECUTION_FRAME_H
#define CORE_FRAMEWORK_EXECUTION_FRAME_H

#include <mutex>
#include <vector>
#include "core/framework/ml_value.h"
#include "core/graph/graph.h"
#include "core/common/status.h"
#include "core/framework/tensor.h"
#include "core/framework/allocatormgr.h"
//#include "core/framework/session_state.h"

namespace Lotus
{
    namespace Test
    {
        class TestUtils;
    }

<<<<<<< HEAD
    class SessionState;
=======
    struct SessionState;
>>>>>>> e33f19ca

    class ExecutionFrame {
    public:
        typedef MLValue* NodeArgValue;
        typedef std::vector<NodeArgValue> ArgTable;
        // For arena management design, we could have two options:
        // 1. For each device, arena is global in the entire process,
        //    like all the infer session shared the same cpu arena.
        //    The benefit is it gives us protential to share memory 
        //    between different session/request, but will pay the cost
        //    for locking in concurrency.
        // 2. Each executor will host its own arena, after memory planning
        //    we could allocate more efficient with no locking. But the
        //    peak working set memory usage will equal to arenas used by
        //    all concurrent requests. And we might need Arena to have 
        //    different strategy for different graph to address it.
        // No matter which approach we chose, we definitly need to hold
        // Arena in execution frame, the question is should arena owned
        // by execution frame or not. That's why we make this typedef here.
        // Right now the milestone1 implementation goes with option 1.
        // So I make it naked ptr here. Once we finished option 2 and got
        // better result, we can replace this part with something like unique_ptr.
        typedef IArenaAllocator* ArenaPtr;

<<<<<<< HEAD
        ExecutionFrame(const std::unordered_map<std::string, MLValue>& feeds,
                       const std::vector<std::string>& output_names,
                       const SessionState& session_state);
=======
        ExecutionFrame(LotusIR::Graph* graph, 
            const std::unordered_map<string, MLValue>& feeds,
            const std::vector<string>& outputs,
            const SessionState& session_state)
        {
            Init(graph, feeds, outputs, session_state);

            InitArenas();
        }
>>>>>>> e33f19ca

        ~ExecutionFrame() {
        }

        // Create tensor at index mlvalue, and allocate buffer for it.
        // This tensor will own this buffer.
        // This method is not thread safe!
        Status AllocateTensorWithSelfOwnBuffer(const int index,
            const MLDataType element_type,
            const AllocatorInfo& location,
            const TensorShape& shape);

        // Create tensor at index mlvalue, with pre-allocate buffer
        // This tensor does not own the buffer.
        // The executor / planner need to be careful about the 
        // lifetime of the buffer. Tensor itself won't manage it.
        // This method is not thread safe!
        Status AllocateTensorWithPreAllocateBuffer(const int offset,
            void* pBuffer,
            const MLDataType element_type,
            const AllocatorInfo& location,
            const TensorShape& shape);

        // Index to the first argument of the given node.
        int get_first_arg_index(LotusIR::NODEINDEX index) {
            LOTUS_ENFORCE(index >= 0 && index < node_offsets_.size());
            return node_offsets_[index];
        }

        template<typename T>
        const T* get_value(int index) const {
            LOTUS_ENFORCE(index >= 0 && index < node_values_.size());
            return &node_values_[index]->Get<T>();
        }

        template<typename T>
        T* get_mutable_value(int index) {
            LOTUS_ENFORCE(index >= 0 && index < node_values_.size());
            return node_values_[index]->GetMutable<T>();
        }

        ArenaPtr GetArena(const AllocatorInfo& info)
        {
            for (auto arena : arenas_)
            {
                if (arena->Info() == info)
                    return arena;
            }
            return nullptr;
        }

    private:
        friend class OpKernelContext;

        //The TestUtils need hack this class to provide input/output 
        // tensors since the class is not fully implemented yet.
        friend class Lotus::Test::TestUtils;
        
        // This method is not thread safe!
        void Release(const int offset);

<<<<<<< HEAD
        void Init(const LotusIR::Graph* graph, 
=======
        void Init(LotusIR::Graph* graph, 
>>>>>>> e33f19ca
            const std::unordered_map<string, MLValue>& feeds,
            const std::vector<string>& outputs,
            const SessionState& session_state);

        void SetupNodeArg(LotusIR::NodeArg* arg, 
            std::unordered_map<string, int>& value_name_to_index)
        {
            LOTUS_ENFORCE(arg);
            auto& name = arg->Name();
            auto index_it = value_name_to_index.find(name);
            LOTUS_ENFORCE(index_it != value_name_to_index.end());
            auto index = index_it->second;
            node_values_.push_back(&all_values_[index]);
        }
        
        // This method is not thread safe!
        Tensor* get_or_create_tensor(int index, const TensorShape& shape) {
            LOTUS_ENFORCE(index >= 0 && index < node_values_.size());
            auto value = node_values_[index];
            if (value->IsAllocated()) {
                // The tensor has already been allocated.
                // TODO: Check the size of the allocated tensor with given shape,
                // if they match each other, then return, else throw error.
                // TODO: type also needs to be checked and then use static_cast.
                Tensor* tensor = value->GetMutable<Tensor>();
                LOTUS_ENFORCE(tensor->shape() == shape);
                return tensor;
            }
            else {
                // It's not allocated, then allocate it with given shape and return.
                // TODO: at this point, we should already know the location and dtype
                // for the tensor, the graph should be able to tell us. But now graph
                // don't have it. So here hack to default as CPU and float.
                auto location = AllocatorManager::Instance()->GetArena(CPU).Info();
                auto dtype = DataTypeImpl::GetType<float>();
                LOTUS_ENFORCE(AllocateTensorWithSelfOwnBuffer(
                    index, 
                    dtype, 
                    location, 
                    shape).IsOK());
                return value->GetMutable<Tensor>();
            }
        }
        
        void InitArenas()
        {
            // For milestone 1, we only have CPU arena.
            // If later we want executor to host its own arena
            // Need to update this part.
            auto alloc_mgr = AllocatorManager::Instance();
            LOTUS_ENFORCE(alloc_mgr);
            arenas_.push_back(&alloc_mgr->GetArena(CPU));
        }
        
        std::mutex mu_;
        Status status_;

        // The values for the inputs and outputs of the nodes.
        ArgTable node_values_;

        // All the intermedia values for the entire graph.
        // Input and Output values are passed in by executors
        vector<MLValue> all_values_;

        // The start index into node_values_ for all the nodes.
        std::vector<int> node_offsets_;

        // i-th kernel is still waiting for pending_counts_[i] inputs.
        vector<int> pending_counts_;
        
        // The arenas used for current execution
        // Like mentioned in comments above, we could have two approach:
        // Arena owned by global allocator manager, or arena owned by 
        // Execution frame. Currently we are implment by global arena approach
        // So here is a list of raw pointer and execution frame don't need
        // release them. If we switch to another approach later, we should
        // define ArenaPtr as unique_ptr here.
        vector<ArenaPtr> arenas_;

        std::unordered_map<string, int> value_name_to_index_;
    };
}

#endif  // CORE_FRAMEWORK_EXECUTION_FRAME_H<|MERGE_RESOLUTION|>--- conflicted
+++ resolved
@@ -17,11 +17,7 @@
         class TestUtils;
     }
 
-<<<<<<< HEAD
     class SessionState;
-=======
-    struct SessionState;
->>>>>>> e33f19ca
 
     class ExecutionFrame {
     public:
@@ -46,21 +42,9 @@
         // better result, we can replace this part with something like unique_ptr.
         typedef IArenaAllocator* ArenaPtr;
 
-<<<<<<< HEAD
         ExecutionFrame(const std::unordered_map<std::string, MLValue>& feeds,
                        const std::vector<std::string>& output_names,
                        const SessionState& session_state);
-=======
-        ExecutionFrame(LotusIR::Graph* graph, 
-            const std::unordered_map<string, MLValue>& feeds,
-            const std::vector<string>& outputs,
-            const SessionState& session_state)
-        {
-            Init(graph, feeds, outputs, session_state);
-
-            InitArenas();
-        }
->>>>>>> e33f19ca
 
         ~ExecutionFrame() {
         }
@@ -122,11 +106,7 @@
         // This method is not thread safe!
         void Release(const int offset);
 
-<<<<<<< HEAD
         void Init(const LotusIR::Graph* graph, 
-=======
-        void Init(LotusIR::Graph* graph, 
->>>>>>> e33f19ca
             const std::unordered_map<string, MLValue>& feeds,
             const std::vector<string>& outputs,
             const SessionState& session_state);
