--- conflicted
+++ resolved
@@ -121,7 +121,7 @@
 
   if (num_subgraph_outputs != num_outputs_) {
     return ORT_MAKE_STATUS(ONNXRUNTIME, FAIL, "'If' node has ", num_outputs_,
-                                   " outputs which doesn't match the subgraph's ", num_subgraph_outputs, " outputs.");
+                           " outputs which doesn't match the subgraph's ", num_subgraph_outputs, " outputs.");
   }
 
   subgraph_output_names_.reserve(num_subgraph_outputs);
@@ -146,7 +146,7 @@
     auto* graph_output_shape = graph_output->Shape();
     if (!graph_output_shape) {
       return ORT_MAKE_STATUS(ONNXRUNTIME, FAIL, "Subgraph must have the shape set for all outputs but ",
-                                     graph_output->Name(), " did not.");
+                             graph_output->Name(), " did not.");
     }
 
     TensorShape output_shape{onnxruntime::utils::GetTensorShapeFromTensorShapeProto(*graph_output_shape)};
@@ -181,7 +181,7 @@
   // pass in implicit inputs as feeds.
   for (auto& entry : implicit_inputs_) {
     ORT_ENFORCE(entry.second, "All implicit inputs should have MLValue instances by now. ",
-                        entry.first, " did not.");
+                entry.first, " did not.");
 
     // prune to values that are in this subgraph as the implicit inputs cover both 'then' and 'else' subgraphs.
     // alternatively we could track implicit inputs on a per-attribute basis in the node, but that
@@ -208,7 +208,7 @@
             auto* tensor = context_.Output(i, shape);
 
             if (!tensor)
-              return ONNXRUNTIME_MAKE_STATUS(ONNXRUNTIME, FAIL, "Failed to create output tensor for If output ", i);
+              return ORT_MAKE_STATUS(ONNXRUNTIME, FAIL, "Failed to create output tensor for If output ", i);
 
             // return MLValue for allocated tensor
             mlvalue = *context_.GetOutputMLValue(i);
@@ -218,14 +218,9 @@
   }
 
   SequentialExecutor executor{context_.GetTerminateFlag()};
-<<<<<<< HEAD
   status = executor.Execute(session_state_, feeds, subgraph_output_names_, fetches, fetch_allocators,
                             context_.Logger());
-  ONNXRUNTIME_RETURN_IF_ERROR(status);
-=======
-  status = executor.Execute(session_state_, feeds, subgraph_output_names_, fetches, context_.Logger());
   ORT_RETURN_IF_ERROR(status);
->>>>>>> e97caa77
 
   return status;
 }
