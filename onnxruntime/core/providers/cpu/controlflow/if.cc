--- conflicted
+++ resolved
@@ -216,14 +216,8 @@
     }
   }
 
-<<<<<<< HEAD
-  SequentialExecutor executor{context_.GetTerminateFlag()};
-  status = executor.Execute(session_state_, feeds, subgraph_output_names_, fetches, fetch_allocators,
-                            context_.Logger());
-=======
-  status = utils::ExecuteGraph(session_state_, feeds, subgraph_output_names_, fetches, /*sequential_execution*/ true,
+  status = utils::ExecuteGraph(session_state_, feeds, subgraph_output_names_, fetches, fetch_allocators, /*sequential_execution*/ true,
                                context_.GetTerminateFlag(), context_.Logger());
->>>>>>> ea816615
   ORT_RETURN_IF_ERROR(status);
 
   return status;
