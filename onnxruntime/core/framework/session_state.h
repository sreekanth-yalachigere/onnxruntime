--- conflicted
+++ resolved
@@ -153,15 +153,12 @@
   /// Return SessionState for the given Node index and attribute name if found.
   const SessionState* GetSubgraphSessionState(onnxruntime::NodeIndex index, const std::string& attribute_name) const;
 
-<<<<<<< HEAD
   SessionState* GetMutableSubgraphSessionState(onnxruntime::NodeIndex index, const std::string& attribute_name);
 
-=======
 #ifdef USE_EIGEN_THREADPOOL
   Eigen::NonBlockingThreadPool* GetThreadPool() const { return thread_pool_; }
   void SetThreadPool(Eigen::NonBlockingThreadPool* p_pool) { thread_pool_ = p_pool; }
 #else
->>>>>>> 1653ba9f
   TaskThreadPool* GetThreadPool() const { return thread_pool_; }
   void SetThreadPool(TaskThreadPool* p_pool) { thread_pool_ = p_pool; }
 #endif
